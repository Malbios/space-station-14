﻿using System;
using System.Collections.Generic;
using System.Linq;
using Content.Server.Atmos.Components;
using Content.Server.Atmos.EntitySystems;
using Content.Server.Camera;
using Content.Server.Hands.Components;
using Content.Server.Items;
using Content.Server.Nutrition.Components;
using Content.Server.Storage.Components;
using Content.Server.Stunnable;
using Content.Server.Throwing;
using Content.Server.Tools.Components;
using Content.Shared.CombatMode;
using Content.Shared.Interaction;
using Content.Shared.PneumaticCannon;
using Content.Shared.Popups;
using Content.Shared.StatusEffect;
using Content.Shared.Verbs;
using Robust.Shared.Audio;
using Robust.Shared.Containers;
using Robust.Shared.GameObjects;
using Robust.Shared.IoC;
using Robust.Shared.Localization;
using Robust.Shared.Map;
using Robust.Shared.Maths;
using Robust.Shared.Player;
using Robust.Shared.Random;

namespace Content.Server.PneumaticCannon
{
    public class PneumaticCannonSystem : EntitySystem
    {
        [Dependency] private readonly IRobustRandom _random = default!;
        [Dependency] private readonly StunSystem _stun = default!;
        [Dependency] private readonly AtmosphereSystem _atmos = default!;

        private HashSet<PneumaticCannonComponent> _currentlyFiring = new();

        public override void Initialize()
        {
            base.Initialize();

            SubscribeLocalEvent<PneumaticCannonComponent, ComponentInit>(OnComponentInit);
            SubscribeLocalEvent<PneumaticCannonComponent, InteractUsingEvent>(OnInteractUsing);
            SubscribeLocalEvent<PneumaticCannonComponent, AfterInteractEvent>(OnAfterInteract);
            SubscribeLocalEvent<PneumaticCannonComponent, GetAlternativeVerbsEvent>(OnAlternativeVerbs);
            SubscribeLocalEvent<PneumaticCannonComponent, GetOtherVerbsEvent>(OnOtherVerbs);
        }

        public override void Update(float frameTime)
        {
            base.Update(frameTime);

            if (_currentlyFiring.Count == 0)
                return;

            foreach (var comp in _currentlyFiring.ToArray())
            {
                if (comp.FireQueue.Count == 0)
                {
                    _currentlyFiring.Remove(comp);
                    // reset acc frametime to the fire interval if we're instant firing
                    if (comp.InstantFire)
                    {
                        comp.AccumulatedFrametime = comp.FireInterval;
                    }
                    else
                    {
                        comp.AccumulatedFrametime = 0f;
                    }
                    return;
                }

                comp.AccumulatedFrametime += frameTime;
                if (comp.AccumulatedFrametime > comp.FireInterval)
                {
                    var dat = comp.FireQueue.Dequeue();
                    Fire(comp, dat);
                    comp.AccumulatedFrametime -= comp.FireInterval;
                }
            }
        }

        private void OnComponentInit(EntityUid uid, PneumaticCannonComponent component, ComponentInit args)
        {
            component.GasTankSlot = component.Owner.EnsureContainer<ContainerSlot>($"{component.Name}-gasTank");

            if (component.InstantFire)
                component.AccumulatedFrametime = component.FireInterval;
        }

        private void OnInteractUsing(EntityUid uid, PneumaticCannonComponent component, InteractUsingEvent args)
        {
            args.Handled = true;
            if (EntityManager.HasComponent<GasTankComponent>(args.Used)
                && component.GasTankSlot.CanInsert(args.Used)
                && component.GasTankRequired)
            {
                component.GasTankSlot.Insert(args.Used);
                args.User.PopupMessage(Loc.GetString("pneumatic-cannon-component-gas-tank-insert",
                    ("tank", args.Used), ("cannon", component.Owner)));
                UpdateAppearance(component);
                return;
            }

            if (EntityManager.TryGetComponent<ToolComponent?>(args.Used, out var tool))
            {
                if (tool.Qualities.Contains(component.ToolModifyMode))
                {
                    // this is kind of ugly but it just cycles the enum
                    var val = (int) component.Mode;
                    val = (val + 1) % (int) PneumaticCannonFireMode.Len;
                    component.Mode = (PneumaticCannonFireMode) val;
                    args.User.PopupMessage(Loc.GetString("pneumatic-cannon-component-change-fire-mode",
                        ("mode", component.Mode.ToString())));
                    // sound
                    return;
                }

                if (tool.Qualities.Contains(component.ToolModifyPower))
                {
                    var val = (int) component.Power;
                    val = (val + 1) % (int) PneumaticCannonPower.Len;
                    component.Power = (PneumaticCannonPower) val;
                    args.User.PopupMessage(Loc.GetString("pneumatic-cannon-component-change-power",
                        ("power", component.Power.ToString())));
                    // sound
                    return;
                }
            }

            // this overrides the ServerStorageComponent's insertion stuff because
            // it's not event-based yet and I can't cancel it, so tools and stuff
            // will modify mode/power then get put in anyway
            if (EntityManager.TryGetComponent<ItemComponent?>(args.Used, out var item)
                && EntityManager.TryGetComponent<ServerStorageComponent?>(component.Owner, out var storage))
            {
                if (storage.CanInsert(args.Used))
                {
                    storage.Insert(args.Used);
                    args.User.PopupMessage(Loc.GetString("pneumatic-cannon-component-insert-item-success",
                        ("item", args.Used), ("cannon", component.Owner)));
                }
                else
                {
                    args.User.PopupMessage(Loc.GetString("pneumatic-cannon-component-insert-item-failure",
                        ("item", args.Used), ("cannon", component.Owner)));
                }
            }
        }

        private void OnAfterInteract(EntityUid uid, PneumaticCannonComponent component, AfterInteractEvent args)
        {
            if (EntityManager.TryGetComponent<SharedCombatModeComponent>(uid, out var combat)
                && !combat.IsInCombatMode)
                return;

            args.Handled = true;

            if (!HasGas(component) && component.GasTankRequired)
            {
                args.User.PopupMessage(Loc.GetString("pneumatic-cannon-component-fire-no-gas",
                    ("cannon", component.Owner)));
                SoundSystem.Play(Filter.Pvs(args.Used), "/Audio/Items/hiss.ogg", args.Used, AudioParams.Default);
                return;
            }
            AddToQueue(component, args.User, args.ClickLocation);
        }

        public void AddToQueue(PneumaticCannonComponent comp, EntityUid user, EntityCoordinates click)
        {
            if (!EntityManager.TryGetComponent<ServerStorageComponent?>(comp.Owner, out var storage))
                return;
            if (storage.StoredEntities == null) return;
            if (storage.StoredEntities.Count == 0)
            {
                SoundSystem.Play(Filter.Pvs((comp).Owner), "/Audio/Weapons/click.ogg", ((IComponent) comp).Owner, AudioParams.Default);
                return;
            }

            _currentlyFiring.Add(comp);

            int entCounts = comp.Mode switch
            {
                PneumaticCannonFireMode.All => storage.StoredEntities.Count,
                PneumaticCannonFireMode.Single => 1,
                _ => 0
            };

            for (int i = 0; i < entCounts; i++)
            {
                var dir = (click.ToMapPos(EntityManager) - EntityManager.GetComponent<TransformComponent>(user).WorldPosition).Normalized;

                var randomAngle = GetRandomFireAngleFromPower(comp.Power).RotateVec(dir);
                var randomStrengthMult = _random.NextFloat(0.75f, 1.25f);
                var throwMult = GetRangeMultFromPower(comp.Power);

                var data = new PneumaticCannonComponent.FireData
                {
                    User = user,
                    Strength = comp.ThrowStrength * randomStrengthMult,
                    Direction = (dir + randomAngle).Normalized * comp.BaseThrowRange * throwMult,
                };
                comp.FireQueue.Enqueue(data);
            }
        }

        public void Fire(PneumaticCannonComponent comp, PneumaticCannonComponent.FireData data)
        {
            if (!HasGas(comp) && comp.GasTankRequired)
            {
                data.User.PopupMessage(Loc.GetString("pneumatic-cannon-component-fire-no-gas",
                    ("cannon", comp.Owner)));
                SoundSystem.Play(Filter.Pvs(((IComponent) comp).Owner), "/Audio/Items/hiss.ogg", ((IComponent) comp).Owner, AudioParams.Default);
                return;
            }

            if (!EntityManager.TryGetComponent<ServerStorageComponent?>(comp.Owner, out var storage))
                return;

            if ((!EntityManager.EntityExists(data.User) ? EntityLifeStage.Deleted : EntityManager.GetComponent<MetaDataComponent>(data.User).EntityLifeStage) >= EntityLifeStage.Deleted)
                return;

            if (storage.StoredEntities == null) return;
            if (storage.StoredEntities.Count == 0) return; // click sound?

            var ent = _random.Pick(storage.StoredEntities);
            storage.Remove(ent);

            SoundSystem.Play(Filter.Pvs(data.User), comp.FireSound.GetSound(), ((IComponent) comp).Owner, AudioParams.Default);
            if (EntityManager.TryGetComponent<CameraRecoilComponent?>(data.User, out var recoil))
            {
                recoil.Kick(Vector2.One * data.Strength);
            }

            ent.TryThrow(data.Direction, data.Strength, data.User, GetPushbackRatioFromPower(comp.Power));

            // lasagna, anybody?
            ent.EnsureComponent<ForcefeedOnCollideComponent>();

            if(EntityManager.TryGetComponent<StatusEffectsComponent?>(data.User, out var status)
               && comp.Power == PneumaticCannonPower.High)
            {
<<<<<<< HEAD
                _stun.TryParalyze(data.User, TimeSpan.FromSeconds(comp.HighPowerStunTime), status);
=======
                _stun.TryParalyze(data.User.Uid, TimeSpan.FromSeconds(comp.HighPowerStunTime), true, status);
>>>>>>> bd8acc5b
                data.User.PopupMessage(Loc.GetString("pneumatic-cannon-component-power-stun",
                    ("cannon", comp.Owner)));
            }

            if (comp.GasTankSlot.ContainedEntity is {Valid: true} contained && comp.GasTankRequired)
            {
                // we checked for this earlier in HasGas so a GetComp is okay
                var gas = EntityManager.GetComponent<GasTankComponent>(contained);
                var environment = _atmos.GetTileMixture(EntityManager.GetComponent<TransformComponent>(comp.Owner).Coordinates, true);
                var removed = gas.RemoveAir(GetMoleUsageFromPower(comp.Power));
                if (environment != null && removed != null)
                {
                    _atmos.Merge(environment, removed);
                }
            }
        }

        /// <summary>
        ///     Returns whether the pneumatic cannon has enough gas to shoot an item.
        /// </summary>
        public bool HasGas(PneumaticCannonComponent component)
        {
            var usage = GetMoleUsageFromPower(component.Power);

            if (component.GasTankSlot.ContainedEntity is not {Valid: true } contained)
                return false;

            // not sure how it wouldnt, but it might not! who knows
            if (EntityManager.TryGetComponent<GasTankComponent?>(contained, out var tank))
            {
                if (tank.Air.TotalMoles < usage)
                    return false;

                return true;
            }

            return false;
        }

        private void OnAlternativeVerbs(EntityUid uid, PneumaticCannonComponent component, GetAlternativeVerbsEvent args)
        {
            if (component.GasTankSlot.ContainedEntities.Count == 0 || !component.GasTankRequired)
                return;
            if (!args.CanInteract)
                return;

            Verb ejectTank = new();
            ejectTank.Act = () => TryRemoveGasTank(component, args.User);
            ejectTank.Text = Loc.GetString("pneumatic-cannon-component-verb-gas-tank-name");
            args.Verbs.Add(ejectTank);
        }

        private void OnOtherVerbs(EntityUid uid, PneumaticCannonComponent component, GetOtherVerbsEvent args)
        {
            if (!args.CanInteract)
                return;

            Verb ejectItems = new();
            ejectItems.Act = () => TryEjectAllItems(component, args.User);
            ejectItems.Text = Loc.GetString("pneumatic-cannon-component-verb-eject-items-name");
            args.Verbs.Add(ejectItems);
        }

        public void TryRemoveGasTank(PneumaticCannonComponent component, EntityUid user)
        {
            if (component.GasTankSlot.ContainedEntity is not {Valid: true} contained)
            {
                user.PopupMessage(Loc.GetString("pneumatic-cannon-component-gas-tank-none",
                    ("cannon", component.Owner)));
                return;
            }

            if (component.GasTankSlot.Remove(contained))
            {
                if (EntityManager.TryGetComponent<HandsComponent?>(user, out var hands))
                {
                    hands.TryPutInActiveHandOrAny(contained);
                }

                user.PopupMessage(Loc.GetString("pneumatic-cannon-component-gas-tank-remove",
                    ("tank", contained), ("cannon", component.Owner)));
                UpdateAppearance(component);
            }
        }

        public void TryEjectAllItems(PneumaticCannonComponent component, EntityUid user)
        {
            if (EntityManager.TryGetComponent<ServerStorageComponent?>(component.Owner, out var storage))
            {
                if (storage.StoredEntities == null) return;
                foreach (var entity in storage.StoredEntities.ToArray())
                {
                    storage.Remove(entity);
                }

                user.PopupMessage(Loc.GetString("pneumatic-cannon-component-ejected-all",
                    ("cannon", (component.Owner))));
            }
        }

        private void UpdateAppearance(PneumaticCannonComponent component)
        {
            if (EntityManager.TryGetComponent<AppearanceComponent?>(component.Owner, out var appearance))
            {
                appearance.SetData(PneumaticCannonVisuals.Tank,
                    component.GasTankSlot.ContainedEntities.Count != 0);
            }
        }

        private Angle GetRandomFireAngleFromPower(PneumaticCannonPower power)
        {
            return power switch
            {
                PneumaticCannonPower.High => _random.NextAngle(-0.3, 0.3),
                PneumaticCannonPower.Medium => _random.NextAngle(-0.2, 0.2),
                PneumaticCannonPower.Low or _ => _random.NextAngle(-0.1, 0.1),
            };
        }

        private float GetRangeMultFromPower(PneumaticCannonPower power)
        {
            return power switch
            {
                PneumaticCannonPower.High => 1.6f,
                PneumaticCannonPower.Medium => 1.3f,
                PneumaticCannonPower.Low or _ => 1.0f,
            };
        }

        private float GetMoleUsageFromPower(PneumaticCannonPower power)
        {
            return power switch
            {
                PneumaticCannonPower.High => 9f,
                PneumaticCannonPower.Medium => 6f,
                PneumaticCannonPower.Low or _ => 3f,
            };
        }

        private float GetPushbackRatioFromPower(PneumaticCannonPower power)
        {
            return power switch
            {
                PneumaticCannonPower.Medium => 8.0f,
                PneumaticCannonPower.High => 16.0f,
                PneumaticCannonPower.Low or _ => 0f
            };
        }
    }
}<|MERGE_RESOLUTION|>--- conflicted
+++ resolved
@@ -242,11 +242,8 @@
             if(EntityManager.TryGetComponent<StatusEffectsComponent?>(data.User, out var status)
                && comp.Power == PneumaticCannonPower.High)
             {
-<<<<<<< HEAD
-                _stun.TryParalyze(data.User, TimeSpan.FromSeconds(comp.HighPowerStunTime), status);
-=======
-                _stun.TryParalyze(data.User.Uid, TimeSpan.FromSeconds(comp.HighPowerStunTime), true, status);
->>>>>>> bd8acc5b
+                _stun.TryParalyze(data.User, TimeSpan.FromSeconds(comp.HighPowerStunTime), true, status);
+                
                 data.User.PopupMessage(Loc.GetString("pneumatic-cannon-component-power-stun",
                     ("cannon", comp.Owner)));
             }
