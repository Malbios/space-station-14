using System.Linq;
using System.Text.RegularExpressions;
using Robust.Client.UserInterface;
using Robust.Client.UserInterface.Controllers;
using Content.Shared.CCVar;
using Content.Client.CharacterInfo;
using static Content.Client.CharacterInfo.CharacterInfoSystem;

namespace Content.Client.UserInterface.Systems.Chat;

/// <summary>
/// A partial class of ChatUIController that handles the saving and loading of highlights for the chatbox.
/// It also makes use of the CharacterInfoSystem to optionally generate highlights based on the character's info.
/// </summary>
public sealed partial class ChatUIController : IOnSystemChanged<CharacterInfoSystem>
{
    [Dependency] private readonly ILocalizationManager _loc = default!;
    [UISystemDependency] private readonly CharacterInfoSystem _characterInfo = default!;

    private static readonly Regex StartDoubleQuote = new("\"$");
    private static readonly Regex EndDoubleQuote = new("^\"|(?<=^@)\"");
    private static readonly Regex StartAtSign = new("^@");

    /// <summary>
    ///     The list of words to be highlighted in the chatbox.
    /// </summary>
    private readonly List<string> _highlights = new();

    /// <summary>
    ///     The string holding the hex color used to highlight words.
    /// </summary>
    private string? _highlightsColor;

    private bool _autoFillHighlightsEnabled;

    /// <summary>
    ///     The boolean that keeps track of the 'OnCharacterUpdated' event, whenever it's a player attaching or opening the character info panel.
    /// </summary>
    private bool _charInfoIsAttach = false;

    public event Action<string>? HighlightsUpdated;

    private void InitializeHighlights()
    {
        _config.OnValueChanged(CCVars.ChatAutoFillHighlights, (value) => { _autoFillHighlightsEnabled = value; }, true);

        _config.OnValueChanged(CCVars.ChatHighlightsColor, (value) => { _highlightsColor = value; }, true);

        // Load highlights if any were saved.
        var highlights = _config.GetCVar(CCVars.ChatHighlights);

        if (!string.IsNullOrEmpty(highlights))
        {
            UpdateHighlights(highlights, true);
        }
    }

    public void OnSystemLoaded(CharacterInfoSystem system)
    {
        system.OnCharacterUpdate += OnCharacterUpdated;
    }

    public void OnSystemUnloaded(CharacterInfoSystem system)
    {
        system.OnCharacterUpdate -= OnCharacterUpdated;
    }

    private void UpdateAutoFillHighlights()
    {
        if (!_autoFillHighlightsEnabled)
            return;

        // If auto highlights are enabled generate a request for new character info
        // that will be used to determine the highlights.
        _charInfoIsAttach = true;
        _characterInfo.RequestCharacterInfo();
    }

    public void UpdateHighlights(string newHighlights, bool firstLoad = false)
    {
        // Do nothing if the provided highlights are the same as the old ones and it is not the first time.
        if (!firstLoad && _config.GetCVar(CCVars.ChatHighlights).Equals(newHighlights, StringComparison.CurrentCultureIgnoreCase))
            return;

        _config.SetCVar(CCVars.ChatHighlights, newHighlights);
        _config.SaveToFile();

        _highlights.Clear();

        // We first subdivide the highlights based on newlines to prevent replacing
        // a valid "\n" tag and adding it to the final regex.
        var splittedHighlights = newHighlights.Split('\n', StringSplitOptions.RemoveEmptyEntries | StringSplitOptions.TrimEntries);

        for (var i = 0; i < splittedHighlights.Length; i++)
        {
            // Replace every "\" character with a "\\" to prevent "\n", "\0", etc...
            var keyword = splittedHighlights[i].Replace(@"\", @"\\");

            // Escape the keyword to prevent special characters like "(" and ")" to be considered valid regex.
            keyword = Regex.Escape(keyword);

            // 1. Since the "["s in WrappedMessage are already sanitized, add 2 extra "\"s
            // to make sure it matches the literal "\" before the square bracket.
            keyword = keyword.Replace(@"\[", @"\\\[");

            // If present, replace the double quotes at the edges with tags
            // that make sure the words to match are separated by spaces or punctuation.
            // NOTE: The reason why we don't use \b tags is that \b doesn't match reverse slash characters "\" so
            // a pre-sanitized (see 1.) string like "\[test]" wouldn't get picked up by the \b.
            if (keyword.Any(c => c == '"'))
            {
                // Matches the last double quote character.
                keyword = StartDoubleQuote.Replace(keyword, "(?!\\w)");
                // When matching for the first double quote character we also consider the possibility
                // of the double quote being preceded by a @ character.
                keyword = EndDoubleQuote.Replace(keyword, "(?<!\\w)");
            }

<<<<<<< HEAD
            // Make sure the character's name is highlighted only when mentioned directly (eg. it's said by someone),
            // for example in 'Name Surname says, "..."' 'Name Surname' won't be highlighted.
            keyword = Regex.Replace(keyword, "^@", @"(?<=(?<=,.*"".*)|(?<!\[Name].*))");
=======
            // Make sure any name tagged as ours gets highlighted only when others say it.
            keyword = StartAtSign.Replace(keyword, "(?<=(?<=/name.*)|(?<=,.*\"\".*))");
>>>>>>> e09b7deb

            _highlights.Add(keyword);
        }

        // Arrange the list of highlights in descending order so that when highlighting,
        // the full word (eg. "Security") gets picked before the abbreviation (eg. "Sec").
        _highlights.Sort((x, y) => y.Length.CompareTo(x.Length));
    }

    private void OnCharacterUpdated(CharacterData data)
    {
        // If _charInfoIsAttach is false then the opening of the character panel was the one
        // to generate the event, dismiss it.
        if (!_charInfoIsAttach)
            return;

        var (_, job, _, _, entityName) = data;

        // Mark this entity's name as our character name for the "UpdateHighlights" function.
        var newHighlights = "@" + entityName;

        // Subdivide the character's name based on spaces or hyphens so that every word gets highlighted.
        if (newHighlights.Count(c => (c == ' ' || c == '-')) == 1)
            newHighlights = newHighlights.Replace("-", "\n@").Replace(" ", "\n@");

        // If the character has a name with more than one hyphen assume it is a lizard name and extract the first and
        // last name eg. "Eats-The-Food" -> "@Eats" "@Food"
        if (newHighlights.Count(c => c == '-') > 1)
            newHighlights = newHighlights.Split('-')[0] + "\n@" + newHighlights.Split('-')[^1];

        // Convert the job title to kebab-case and use it as a key for the loc file.
        var jobKey = job.Replace(' ', '-').ToLower();

        if (_loc.TryGetString($"highlights-{jobKey}", out var jobMatches))
            newHighlights += '\n' + jobMatches.Replace(", ", "\n");

        UpdateHighlights(newHighlights);
        HighlightsUpdated?.Invoke(newHighlights);
        _charInfoIsAttach = false;
    }
}<|MERGE_RESOLUTION|>--- conflicted
+++ resolved
@@ -116,14 +116,9 @@
                 keyword = EndDoubleQuote.Replace(keyword, "(?<!\\w)");
             }
 
-<<<<<<< HEAD
             // Make sure the character's name is highlighted only when mentioned directly (eg. it's said by someone),
             // for example in 'Name Surname says, "..."' 'Name Surname' won't be highlighted.
-            keyword = Regex.Replace(keyword, "^@", @"(?<=(?<=,.*"".*)|(?<!\[Name].*))");
-=======
-            // Make sure any name tagged as ours gets highlighted only when others say it.
-            keyword = StartAtSign.Replace(keyword, "(?<=(?<=/name.*)|(?<=,.*\"\".*))");
->>>>>>> e09b7deb
+            keyword = StartAtSign.Replace(keyword, @"(?<=(?<=,.*"".*)|(?<!\[Name].*))");
 
             _highlights.Add(keyword);
         }
